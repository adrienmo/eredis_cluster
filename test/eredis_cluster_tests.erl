-module(eredis_cluster_tests).

-include_lib("eunit/include/eunit.hrl").

-define(Setup, fun() -> eredis_cluster:start() end).
-define(Clearnup, fun(_) -> eredis_cluster:stop() end).

basic_test_() ->
    {inorder,
        {setup, ?Setup, ?Clearnup,
        [
            { "get and set",
            fun() ->
                ?assertEqual({ok, <<"OK">>}, eredis_cluster:q(["SET", "key", "value"])),
                ?assertEqual({ok, <<"value">>}, eredis_cluster:q(["GET","key"])),
                ?assertEqual({ok, undefined}, eredis_cluster:q(["GET","nonexists"]))
            end
            },

            { "binary",
            fun() ->
                ?assertEqual({ok, <<"OK">>}, eredis_cluster:q([<<"SET">>, <<"key_binary">>, <<"value_binary">>])),
                ?assertEqual({ok, <<"value_binary">>}, eredis_cluster:q([<<"GET">>,<<"key_binary">>])),
                ?assertEqual([{ok, <<"value_binary">>},{ok, <<"value_binary">>}], eredis_cluster:qp([[<<"GET">>,<<"key_binary">>],[<<"GET">>,<<"key_binary">>]]))
            end
            },

            { "delete test",
            fun() ->
                ?assertMatch({ok, _}, eredis_cluster:q(["DEL", "a"])),
                ?assertEqual({ok, <<"OK">>}, eredis_cluster:q(["SET", "b", "a"])),
                ?assertEqual({ok, <<"1">>}, eredis_cluster:q(["DEL", "b"])),
                ?assertEqual({ok, undefined}, eredis_cluster:q(["GET", "b"]))
            end
            },

            { "pipeline",
            fun () ->
                ?assertNotMatch([{ok, _},{ok, _},{ok, _}], eredis_cluster:qp([["SET", "a1", "aaa"], ["SET", "a2", "aaa"], ["SET", "a3", "aaa"]])),
                ?assertMatch([{ok, _},{ok, _},{ok, _}], eredis_cluster:qp([["LPUSH", "a", "aaa"], ["LPUSH", "a", "bbb"], ["LPUSH", "a", "ccc"]]))
            end
            },

            { "multi node get",
                fun () ->
                    N=1000,
                    Keys = [integer_to_list(I) || I <- lists:seq(1,N)],
                    [eredis_cluster:q(["SETEX", Key, "50", Key]) || Key <- Keys],
                    Guard1 = [{ok, integer_to_binary(list_to_integer(Key))} || Key <- Keys],
                    ?assertMatch(Guard1, eredis_cluster:qmn([["GET", Key] || Key <- Keys])),
                    eredis_cluster:q(["SETEX", "a", "50", "0"]),
                    Guard2 = [{ok, integer_to_binary(0)} || _Key <- lists:seq(1,5)],
                    ?assertMatch(Guard2, eredis_cluster:qmn([["GET", "a"] || _I <- lists:seq(1,5)]))
                end
            },

            % WARNING: This test will fail during rebalancing, as qmn does not guarantee transaction across nodes
            { "multi node",
                fun () ->
                    N=1000,
                    Keys = [integer_to_list(I) || I <- lists:seq(1,N)],
                    [eredis_cluster:q(["SETEX", Key, "50", Key]) || Key <- Keys],
                    Guard1 = [{ok, integer_to_binary(list_to_integer(Key)+1)} || Key <- Keys],
                    ?assertMatch(Guard1, eredis_cluster:qmn([["INCR", Key] || Key <- Keys])),
                    eredis_cluster:q(["SETEX", "a", "50", "0"]),
                    Guard2 = [{ok, integer_to_binary(Key)} || Key <- lists:seq(1,5)],
                    ?assertMatch(Guard2, eredis_cluster:qmn([["INCR", "a"] || _I <- lists:seq(1,5)]))
                end
            },

            { "transaction",
            fun () ->
                ?assertMatch({ok,[_,_,_]}, eredis_cluster:transaction([["get","abc"],["get","abc"],["get","abc"]])),
                ?assertMatch({error,_}, eredis_cluster:transaction([["get","abc"],["get","abcde"],["get","abcd1"]]))
            end
            },

            { "function transaction",
            fun () ->
                eredis_cluster:q(["SET", "efg", "12"]),
                Function = fun(Worker) ->
                    eredis_cluster:qw(Worker, ["WATCH", "efg"]),
                    {ok, Result} = eredis_cluster:qw(Worker, ["GET", "efg"]),
                    NewValue = binary_to_integer(Result) + 1,
                    timer:sleep(100),
                    lists:last(eredis_cluster:qw(Worker, [["MULTI"],["SET", "efg", NewValue],["EXEC"]]))
                end,
                PResult = rpc:pmap({eredis_cluster, transaction},["efg"],lists:duplicate(5, Function)),
                Nfailed = lists:foldr(fun({_, Result}, Acc) -> if Result == undefined -> Acc + 1; true -> Acc end end, 0, PResult),
                ?assertEqual(4, Nfailed)
            end
            },

            { "eval key",
            fun () ->
                eredis_cluster:q(["del", "foo"]),
                eredis_cluster:q(["eval","return redis.call('set',KEYS[1],'bar')", "1", "foo"]),
                ?assertEqual({ok, <<"bar">>}, eredis_cluster:q(["GET", "foo"]))
            end
            },

            { "evalsha",
            fun () ->
                % In this test the key "load" will be used because the "script
                % load" command will be executed in the redis server containing
                % the "load" key. The script should be propagated to other redis
                % client but for some reason it is not done on Travis test
                % environment. @TODO : fix travis redis cluster configuration,
                % or give the possibility to run a command on an arbitrary
                % redis server (no slot derived from key name)
                eredis_cluster:q(["del", "load"]),
                {ok, Hash} = eredis_cluster:q(["script","load","return redis.call('set',KEYS[1],'bar')"]),
                eredis_cluster:q(["evalsha", Hash, 1, "load"]),
                ?assertEqual({ok, <<"bar">>}, eredis_cluster:q(["GET", "load"]))
            end
            },

            { "bitstring support",
            fun () ->
                eredis_cluster:q([<<"set">>, <<"bitstring">>,<<"support">>]),
                ?assertEqual({ok, <<"support">>}, eredis_cluster:q([<<"GET">>, <<"bitstring">>]))
            end
            },

            { "flushdb",
            fun () ->
                eredis_cluster:q(["set", "zyx", "test"]),
                eredis_cluster:q(["set", "zyxw", "test"]),
                eredis_cluster:q(["set", "zyxwv", "test"]),
                eredis_cluster:flushdb(),
                ?assertEqual({ok, undefined}, eredis_cluster:q(["GET", "zyx"])),
                ?assertEqual({ok, undefined}, eredis_cluster:q(["GET", "zyxw"])),
                ?assertEqual({ok, undefined}, eredis_cluster:q(["GET", "zyxwv"]))
            end
            },

            { "atomic get set",
            fun () ->
                eredis_cluster:q(["set", "hij", 2]),
                Incr = fun(Var) -> binary_to_integer(Var) + 1 end,
                Result = rpc:pmap({eredis_cluster, update_key}, [Incr], lists:duplicate(5, "hij")),
                IntermediateValues = proplists:get_all_values(ok, Result),
                ?assertEqual([3,4,5,6,7], lists:sort(IntermediateValues)),
                ?assertEqual({ok, <<"7">>}, eredis_cluster:q(["get", "hij"]))
            end
            },

            { "atomic hget hset",
            fun () ->
                eredis_cluster:q(["hset", "klm", "nop", 2]),
                Incr = fun(Var) -> binary_to_integer(Var) + 1 end,
                Result = rpc:pmap({eredis_cluster, update_hash_field}, ["nop", Incr], lists:duplicate(5, "klm")),
                IntermediateValues = proplists:get_all_values(ok, Result),
                ?assertEqual([{<<"0">>,3},{<<"0">>,4},{<<"0">>,5},{<<"0">>,6},{<<"0">>,7}], lists:sort(IntermediateValues)),
                ?assertEqual({ok, <<"7">>}, eredis_cluster:q(["hget", "klm", "nop"]))
            end
            },

            { "eval",
            fun () ->
                Script = <<"return redis.call('set', KEYS[1], ARGV[1]);">>,
                ScriptHash = << << if N >= 10 -> N -10 + $a; true -> N + $0 end >> || <<N:4>> <= crypto:hash(sha, Script) >>,
                eredis_cluster:eval(Script, ScriptHash, ["qrs"], ["evaltest"]),
                ?assertEqual({ok, <<"evaltest">>}, eredis_cluster:q(["get", "qrs"]))
            end
            },

            { "get info from all pools",
            fun () ->
                ?assertEqual({ok, <<"evaltest">>}, eredis_cluster:q(["get", "qrs"])),
                ?assertEqual(none, proplists:lookup(error,eredis_cluster:qa(["cluster", "slots"]))),
                ?assertMatch({error,_}, proplists:lookup(error,eredis_cluster:qa(["get", "qrs"])))
            end
            },

            { "ASK support",
            fun () ->
                Key = "{1}:test",
                eredis_cluster:q(["set",Key]),
                {ok, NodesInfo} = eredis_cluster:q(["cluster","nodes"]),
                OTPRel = list_to_integer(erlang:system_info(otp_release)),

                ClusterNodesList = case OTPRel < 20 of
                                       true ->  string:tokens(NodesInfo,"\n");
                                       false -> string:lexemes(NodesInfo,"\n")
                                   end,
                NodeIdsL = lists:foldl(fun(ClusterNode, Acc) ->
<<<<<<< HEAD
                               
                               ClusterNodeI = case OTPRel < 20 of
=======
                               ClusterNodeI = case list_to_integer(erlang:system_info(otp_release)) < 20 of
>>>>>>> d12a666a
                                                  true ->  string:tokens(ClusterNode," ");
                                                  false -> string:lexemes(ClusterNode," ")
                                              end,
                               case lists:nth(3, ClusterNodeI) of
                                   Role when Role == <<"myself,master">>;
                                             Role == <<"master">> ->
<<<<<<< HEAD
                                       [Ip, Port] = case OTPRel < 20 of
                                                  true ->  string:tokens(lists:nth(2, ClusterNodeI), ":");
                                                  false -> string:lexemes(lists:nth(2, ClusterNodeI), ":")
                                              end,
=======
                                       [Ip, Port] = string:lexemes(lists:nth(2, ClusterNodeI), ":"),
>>>>>>> d12a666a
                                       Pool = list_to_atom(binary_to_list(Ip) ++ "#" ++ binary_to_list(Port)),
                                       [{binary_to_list(lists:nth(1, ClusterNodeI)), Pool} | Acc];
                                   _ ->
                                       Acc
                               end
                       end, [], ClusterNodesList),
                KeySlot = eredis_cluster:get_key_slot(Key),

                Pool = element(1, eredis_cluster_monitor:get_pool_by_slot(KeySlot)),

                {NodeId, Pool} = lists:keyfind(Pool, 2, NodeIdsL),
                [{NodeId2, _Pool2}, _] = [{NI, P} || {NI, P} <- NodeIdsL, {NI, P} =/= {NodeId, Pool}],

                %% Migrate Slot to have 2 sets of slots for one node:
                CmdImp = ["CLUSTER", "SETSLOT", KeySlot, "IMPORTING", NodeId],
                eredis_cluster:qa(CmdImp),

                CmdMig = ["CLUSTER", "SETSLOT", KeySlot, "MIGRATING", NodeId2],
                eredis_cluster:qa(CmdMig),
                Result = lists:usort(eredis_cluster:qa(["get",Key])),

                Fun = fun({error, <<"MOVED ", _/binary>>}) -> true;
                      ({error, <<"ASK ", _/binary>>}) -> true;
                      (_) -> false
                   end,
                Verdict = case lists:all(Fun, Result) of
                    false -> Result;
                    true -> true
                end,
                
                ?assertEqual(true, Verdict),

                CmdMig1 = ["CLUSTER", "SETSLOT", KeySlot, "NODE", NodeId2],
                eredis_cluster:qa(CmdMig1)
            end
            }
      ]
    }
}.<|MERGE_RESOLUTION|>--- conflicted
+++ resolved
@@ -185,26 +185,17 @@
                                        false -> string:lexemes(NodesInfo,"\n")
                                    end,
                 NodeIdsL = lists:foldl(fun(ClusterNode, Acc) ->
-<<<<<<< HEAD
-                               
                                ClusterNodeI = case OTPRel < 20 of
-=======
-                               ClusterNodeI = case list_to_integer(erlang:system_info(otp_release)) < 20 of
->>>>>>> d12a666a
                                                   true ->  string:tokens(ClusterNode," ");
                                                   false -> string:lexemes(ClusterNode," ")
                                               end,
                                case lists:nth(3, ClusterNodeI) of
                                    Role when Role == <<"myself,master">>;
                                              Role == <<"master">> ->
-<<<<<<< HEAD
                                        [Ip, Port] = case OTPRel < 20 of
                                                   true ->  string:tokens(lists:nth(2, ClusterNodeI), ":");
                                                   false -> string:lexemes(lists:nth(2, ClusterNodeI), ":")
                                               end,
-=======
-                                       [Ip, Port] = string:lexemes(lists:nth(2, ClusterNodeI), ":"),
->>>>>>> d12a666a
                                        Pool = list_to_atom(binary_to_list(Ip) ++ "#" ++ binary_to_list(Port)),
                                        [{binary_to_list(lists:nth(1, ClusterNodeI)), Pool} | Acc];
                                    _ ->
